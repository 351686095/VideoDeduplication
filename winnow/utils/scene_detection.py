import datetime
import logging
from typing import List, Sequence

import matplotlib.pyplot as plt
import numpy as np
from dataclasses import dataclass
from scipy.spatial.distance import cosine

from winnow.pipeline.progress_monitor import BaseProgressMonitor, ProgressMonitor
from winnow.storage.base_repr_storage import BaseReprStorage
from winnow.storage.file_key import FileKey

logger = logging.getLogger(__name__)


def cosine_series(arr):
    output = [1.0]
    for i in range(len(arr)):
        if i < len(arr) - 1:
            a = arr[i]
            b = arr[i + 1]
            dist = cosine(a, b)
            output.append(dist)
    return np.array(output)


def visualize_frames(fp, diffs=None):
    video = np.load(fp)
    if diffs is not None:
        frames_idx = (diffs > np.quantile(diffs, 0.90)) & (diffs > 0.05)
        sample_frames = video[frames_idx]
    else:
        sample_frames = video[0::1, :, :, :]
    plot = sum(frames_idx) >= 3

    if plot:

        plt.figure(figsize=(10, 10))
        plt.imshow(np.hstack(sample_frames))
        plt.show()

        plt.figure(figsize=(5, 5))
        plt.plot(list(range(len(diffs))), diffs)
        plt.plot(list(range(len(diffs))), diffs * frames_idx, "bo")
        plt.show()


def naive_diff(arr):
    diffs = np.diff(arr)
    sdiffs = np.absolute(np.sum(diffs, axis=1)) ** 24
    return np.insert(sdiffs, 0, [1])


def visualize_features(fp, diff_function=cosine_series):
    nfp = fp.replace("frames", "features")
    feats = np.load(nfp)
    sdiffs = diff_function(feats)

    return sdiffs


def visualize_vid(fp):
    sdiffs = visualize_features(fp)
    visualize_frames(fp, diffs=sdiffs)


def get_duration(scenes):
    return [y - x for x, y in scenes]


def seconds_to_time(list_of_durations):

    results = []
    for i, n in enumerate(list_of_durations):

        n = int(n)

        if i == 0:
            start_time = datetime.timedelta(seconds=0)
            end_time = datetime.timedelta(seconds=n)
        else:
            start_time = end_time
            end_time = start_time + datetime.timedelta(seconds=n)

        results.append((str(start_time), str(end_time)))

    return results


@dataclass
class SceneExtractionResults:
    """Data structure to hold scene extraction results."""

    # List of original file paths inside content folder
    path: List[str] = None

    # List of original files sha256 hash digests
    hash: List[str] = None

    # List of lists containing duration (in seconds) of each scene where List
    # i corresponds to filtered_video[i]
    scene_duration_seconds: List[List[int]] = None

    # List of total video duration
    video_duration_seconds: List[int] = None


def filter_short_scenes(scene_duration_list, min_duration=2):

    adj = []
    buffer = 0
    for scene in scene_duration_list:
        if scene > min_duration:
            scene += buffer
            adj.append(scene)
            buffer = 0

        else:
            buffer += scene
    return adj


def frame_iterator(keys, repr_storage: BaseReprStorage):
    for key in keys:
        try:
            path = key.path
            file_hash = key.hash
            features = repr_storage.read(key)
            yield path, file_hash, features
        except Exception as e:
            logger.error("Error processing: %s - %s", key, e)


def extract_scenes(
    file_keys: Sequence[FileKey],
    frame_features_storage: BaseReprStorage,
    minimum_duration: int = 10,
    upper_thresh: float = 0.793878,
    min_dif: float = 0.04,
    min_scene_duration: int = 2,
    progress: BaseProgressMonitor = ProgressMonitor.NULL,
) -> SceneExtractionResults:
    """
    Extracts scenes from a list of files

    Args:
        file_keys (Sequence[FileKey]): List of repr keys containing path to its frame-level features and hash.
        frame_features_storage (BaseReprStorage): Frame-level features repr storage.
        minimum_duration (int): Minimum duration of video in seconds (default: {10})
        upper_thresh (float):
        min_dif (float):
        min_scene_duration (int): minimal scene duration in seconds
        progress: progress monitor

    Returns:
        SceneExtractionResults: Data structure containing complete scene
        extraction results.
    """
    # Filter videos by duration
    frame_level_iterator = frame_iterator(file_keys, frame_features_storage)
    progress.scale(total_work=len(file_keys), unit="files")

    raw_scenes = []
    paths = []
    hashes = []

<<<<<<< HEAD
    progress_bar = tqdm(frame_level_iterator, mininterval=1.0, unit="files", desc="Performing scene detection:")

    for path, file_hash, frame_level_features in progress_bar:
=======
    for path, file_hash, frame_level_features in frame_level_iterator:
>>>>>>> 14a1d08b
        if frame_level_features.shape[0] > minimum_duration:
            raw_scenes.append(cosine_series(frame_level_features))
            paths.append(path)
            hashes.append(file_hash)
        progress.increase(1)

    scene_ident = [((diffs > np.quantile(diffs, upper_thresh)) & (diffs > min_dif)) for diffs in raw_scenes]

    video_scenes = []
    for sid in scene_ident:
        idxs = np.array(list(range(len(sid))))[sid]
        scenes = []
        for z, i in enumerate(idxs):
            start = i
            if z == (len(idxs) - 1):
                end = len(sid) - 1
            else:
                end = idxs[z + 1]
            scenes.append([start, end])
        video_scenes.append(scenes)

    results = SceneExtractionResults()
    results.path = paths
    results.hash = hashes
    results.scene_duration_seconds = [get_duration(x) for x in video_scenes]
    results.scene_duration_seconds = [
        filter_short_scenes(x, min_scene_duration) for x in results.scene_duration_seconds
    ]
    results.scenes_timestamp = [seconds_to_time(d) for d in results.scene_duration_seconds]
    results.num_scenes = [len(x) for x in video_scenes]
    results.avg_duration_seconds = [np.mean(x) for x in results.scene_duration_seconds]
    results.video_duration_seconds = [sid.shape[0] for sid in scene_ident]
    results.total_video_duration_timestamp = [datetime.timedelta(seconds=x) for x in results.video_duration_seconds]

    progress.complete()
    return results<|MERGE_RESOLUTION|>--- conflicted
+++ resolved
@@ -165,13 +165,9 @@
     paths = []
     hashes = []
 
-<<<<<<< HEAD
     progress_bar = tqdm(frame_level_iterator, mininterval=1.0, unit="files", desc="Performing scene detection:")
 
     for path, file_hash, frame_level_features in progress_bar:
-=======
-    for path, file_hash, frame_level_features in frame_level_iterator:
->>>>>>> 14a1d08b
         if frame_level_features.shape[0] > minimum_duration:
             raw_scenes.append(cosine_series(frame_level_features))
             paths.append(path)
